--- conflicted
+++ resolved
@@ -1,8 +1,4 @@
-<<<<<<< HEAD
 const API_BASE_URL = import.meta.env.VITE_API_URL;
-=======
-const API_BASE_URL = import.meta.env.API_URL;
->>>>>>> 71973812
 
 export interface AuthResponse {
   logged_in: boolean;
@@ -31,9 +27,6 @@
     if (response.ok) {
       const data: LoginTokenResponse = await response.json();
       console.log('✅ Token verified, logged in as:', data.username);
-
-      const cookies = document.cookie;
-      console.log(cookies);
       
       // Store user info in localStorage
       localStorage.setItem('username', data.username);
